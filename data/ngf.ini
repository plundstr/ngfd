[general]
<<<<<<< HEAD
buffer_time  = 800000
search_path = /usr/share/sounds
vibration_search_path = /usr/share/sounds/vibra
system_volume = 0;50;100;100

#### Definitions -- definition contains "long" and "short" keys, which refer to prototypes with
#### same names.

[definition ringtone]
long    = ringtone
short   = knocking
meeting = ringtone_meeting

[definition voip_ringtone]
long    = voip_ringtone
short   = knocking
meeting = ringtone_meeting

[definition clock]
long    = clock
short   = alarm_in_call

[definition calendar]
long    = calendar
short   = alarm_in_call
meeting = calendar_meeting

[definition sms]
long    = sms
short   = sms_in_call
meeting = sms_meeting

[definition sms_fg]
long    = sms_fg
short   = sms_fg

[definition email]
long    = email
short   = beep_in_call
meeting = email_meeting

[definition chat]
long    = chat
short   = beep_in_call
meeting = chat_meeting

[definition chat_fg]
long    = chat_fg
short   = chat_fg

[definition notifier]
long    = notifier
short   = notifier

[definition query]
long    = query
short   = query

[definition pin_query]
long    = pin_query
short   = pin_query

[definition battery_low]
long    = battery_low
short   = battery_low_short

[definition recharge_battery]
long    = recharge_battery
short   = recharge_battery_short

[definition charging_started]
long    = charging_started
short   = charging_started

[definition wrong_charger]
long    = wrong_charger
short   = wrong_charger

[definition information_strong]
long    = information_strong
short   = information_strong

[definition information_snd]
long    = information_sound
short   = information_sound

[definition information_tacticon]
long    = information_tacticon
short   = information_tacticon

[definition warning_strong]
long    = warning_strong
short   = warning_strong

[definition warning_snd]
long    = warning_sound
short   = warning_sound

[definition warning_tacticon]
long    = warning_tacticon
short   = warning_tacticon

[definition missedcall]
long    = notifier
short   = notifier

[definition accessory_connected]
long    = accessory_connected
short   = accessory_connected

[definition accessory_disconnected]
long    = accessory_disconnected
short   = accessory_disconnected

#### event specifies what to do when it is triggered. Each prototype
#### needs to have an unique name.

[event base]
abstract		= true
audio_enabled           = true
vibration_enabled       = true
led_enabled             = false
allow_custom            = true

[event ringtone@base]
audio_repeat            = true
sound                   = profile:ringing.alert.tone@general;profile:ringing.alert.tone@fallback
volume                  = profile:ringing.alert.volume
event_id                = phone-incoming-call
vibration               = profile:ringing.alert.pattern@fallback;internal:4
lookup_pattern          = true

[event voip_ringtone@ringtone]
sound                   = profile:voip.alert.tone@general;profile:voip.alert.tone@fallback

[event ringtone_meeting@ringtone]
disallow_override       = true
audio_repeat            = false
sound                   = filename:/usr/share/sounds/ring-tones/Beep.aac
volume                  = profile:ringing.alert.volume
event_id                = phone-incoming-call
vibration               = filename:/usr/share/sounds/vibra/tct_small_alert.ivt
allow_custom            = false

[event knocking]
audio_tonegen_enabled   = true
audio_tonegen_pattern   = 79
allow_custom            = false

[event clock@base]
audio_repeat            = true
max_timeout             = 60000
silent_enabled          = true
sound                   = profile:clock.alert.tone@general;profile:clock.alert.tone@fallback
volume                  = linear:10;100;15
event_id                = alarm-clock-elapsed
vibration               = profile:clock.alert.pattern@fallback;internal:4

[event calendar@base]
audio_repeat            = false
sound                   = profile:calendar.alert.tone@general;profile:calendar.alert.tone@fallback
volume                  = profile:ringing.alert.volume
event_id                = alarm-clock-elapsed
vibration               = profile:calendar.alert.pattern@fallback;internal:4

[event calendar_meeting@calendar]
disallow_override       = true
sound                   = filename:/usr/share/sounds/ring-tones/Beep.aac
vibration               = filename:/usr/share/sounds/vibra/tct_small_alert.ivt
allow_custom            = false

[event event@base]
abstract                = true
event_id                = message-new-email
volume                  = profile:ringing.alert.volume
led_enabled             = true
led_pattern             = PatternCommunication

[event sms@event]
sound                   = profile:sms.alert.tone@general;profile:sms.alert.tone@fallback
vibration               = profile:sms.alert.pattern@fallback;internal:10

[event sms_meeting@sms]
disallow_override       = true
sound                   = filename:/usr/share/sounds/ring-tones/Beep.aac
vibration               = filename:/usr/share/sounds/vibra/tct_small_alert.ivt
allow_custom            = false

[event email@event]
sound                   = profile:email.alert.tone@general;profile:email.alert.tone@fallback
vibration               = profile:email.alert.pattern@fallback;internal:10

[event email_meeting@sms]
sound                   = filename:/usr/share/sounds/ring-tones/Beep.aac
allow_custom            = false
vibration               = filename:/usr/share/sounds/vibra/tct_small_alert.ivt

[event chat@event]
sound                   = profile:im.alert.tone@general;profile:im.alert.tone@fallback
vibration               = profile:im.alert.pattern@fallback;internal:10

[event chat_meeting@sms]
sound                   = filename:/usr/share/sounds/ring-tones/Beep.aac
allow_custom            = false
vibration               = filename:/usr/share/sounds/vibra/tct_small_alert.ivt

[event sms_fg]
allow_custom            = false
audio_enabled           = true
sound                   = filename:/usr/share/sounds/ui-tones/snd_message_fg.wav
event_id                = message-new-email
volume                  = profile:ringing.alert.volume
vibration_enabled       = true
vibration               = filename:/usr/share/sounds/vibra/tct_small_alert.ivt

[event chat_fg]
allow_custom            = false
audio_enabled           = true
sound                   = filename:/usr/share/sounds/ui-tones/snd_chat_fg.wav
event_id                = message-new-email
volume                  = profile:ringing.alert.volume
vibration_enabled       = true
vibration               = filename:/usr/share/sounds/vibra/tct_small_alert.ivt

[event alarm_in_call]
allow_custom            = false
audio_enabled           = true
sound                   = filename:/usr/share/sounds/ui-tones/snd_in_call_beep.wav
event_id                = event-in-call
volume                  = profile:ringing.alert.volume
vibration_enabled       = true
vibration               = filename:/usr/share/sounds/vibra/tct_small_alert.ivt

[event sms_in_call]
allow_custom            = false
audio_enabled           = true
sound                   = filename:/usr/share/sounds/ui-tones/snd_message_in_call.wav
event_id                = event-in-call
volume                  = profile:ringing.alert.volume
vibration_enabled       = true
vibration               = filename:/usr/share/sounds/vibra/tct_small_alert.ivt

[event beep_in_call]
allow_custom            = false
audio_enabled           = true
sound                   = filename:/usr/share/sounds/ui-tones/snd_default_beep.wav
event_id                = event-in-call
volume                  = profile:ringing.alert.volume
vibration_enabled       = true
vibration               = filename:/usr/share/sounds/vibra/tct_small_alert.ivt

[event notifier]
led_enabled             = true
led_pattern             = PatternCommunication

[event query]
audio_enabled           = true
allow_custom            = false
sound                   = filename:/usr/share/sounds/ui-tones/snd_query.wav
volume                  = profile:system.sound.level

[event pin_query]
vibration_enabled       = true
vibration               = filename:/usr/share/sounds/vibra/tct_pin_query.ivt

[event battery_low@base]
allow_custom            = false
sound                   = filename:/usr/share/sounds/ui-tones/snd_battery_low.wav
vibration               = filename:/usr/share/sounds/vibra/tct_battery_low.ivt
event_id                = event-in-call
volume                  = profile:system.sound.level

[event battery_low_short@battery_low]
vibration               = filename:/usr/share/sounds/vibra/tct_small_alert.ivt
event_id                = event-in-call

[event recharge_battery@base]
allow_custom            = false
sound                   = filename:/usr/share/sounds/ui-tones/snd_recharge_battery.wav
vibration               = filename:/usr/share/sounds/vibra/tct_recharge_battery.ivt
event_id                = event-in-call
volume                  = profile:system.sound.level

[event recharge_battery_short@recharge_battery]
vibration               = filename:/usr/share/sounds/vibra/tct_small_alert.ivt
event_id                = event-in-call

[event charging_started@base]
allow_custom            = false
event_id                = message-new-email
vibration               = filename:/usr/share/sounds/vibra/tct_charging_started.ivt
backlight_enabled       = true
volume                  = profile:system.sound.level

[event wrong_charger@base]
allow_custom            = false
sound                   = filename:/usr/share/sounds/ui-tones/snd_warning.wav
vibration               = filename:/usr/share/sounds/vibra/tct_warning.ivt
event_id                = message-new-email
volume                  = profile:system.sound.level

[event accessory_connected]
audio_enabled           = true
allow_custom            = false
sound                   = filename:/usr/share/sounds/ui-tones/snd_accessory_connected.wav
volume                  = profile:system.sound.level
backlight_enabled       = true

[event accessory_disconnected]
audio_enabled           = true
allow_custom            = false
sound                   = filename:/usr/share/sounds/ui-tones/snd_accessory_disconnected.wav
volume                  = profile:system.sound.level

[event information_sound]
allow_custom            = false
audio_enabled           = true
sound                   = filename:/usr/share/sounds/ui-tones/snd_information.wav
event_id                = message-new-email
volume                  = profile:system.sound.level

[event information_strong@information_sound]
vibration_enabled       = true
vibration               = filename:/usr/share/sounds/vibra/tct_information_strong.ivt

[event information_tacticon]
allow_custom            = false
event_id                = message-new-email
vibration_enabled       = true
vibration               = filename:/usr/share/sounds/vibra/tct_information.ivt

[event warning_sound]
allow_custom            = false
audio_enabled           = true
sound                   = filename:/usr/share/sounds/ui-tones/snd_warning.wav
event_id                = message-new-email
volume                  = profile:system.sound.level

[event warning_strong@warning_sound]
vibration_enabled       = true
vibration               = filename:/usr/share/sounds/vibra/tct_warning_strong.ivt

[event warning_tacticon]
allow_custom            = false
event_id                = message-new-email
vibration_enabled       = true
vibration               = filename:/usr/share/sounds/vibra/tct_warning.ivt
=======
plugins = dbus;transform;resource;profile;streamrestore;tonegen;immvibe;mce;gst
sink-order = gst;immvibe

[keytypes]
sound.repeat     = BOOLEAN
mce.backlight_on = BOOLEAN
immvibe.lookup   = BOOLEAN
tonegen.pattern  = INTEGER
tonegen.volume   = INTEGER
>>>>>>> de0dab2c
<|MERGE_RESOLUTION|>--- conflicted
+++ resolved
@@ -1,353 +1,4 @@
 [general]
-<<<<<<< HEAD
-buffer_time  = 800000
-search_path = /usr/share/sounds
-vibration_search_path = /usr/share/sounds/vibra
-system_volume = 0;50;100;100
-
-#### Definitions -- definition contains "long" and "short" keys, which refer to prototypes with
-#### same names.
-
-[definition ringtone]
-long    = ringtone
-short   = knocking
-meeting = ringtone_meeting
-
-[definition voip_ringtone]
-long    = voip_ringtone
-short   = knocking
-meeting = ringtone_meeting
-
-[definition clock]
-long    = clock
-short   = alarm_in_call
-
-[definition calendar]
-long    = calendar
-short   = alarm_in_call
-meeting = calendar_meeting
-
-[definition sms]
-long    = sms
-short   = sms_in_call
-meeting = sms_meeting
-
-[definition sms_fg]
-long    = sms_fg
-short   = sms_fg
-
-[definition email]
-long    = email
-short   = beep_in_call
-meeting = email_meeting
-
-[definition chat]
-long    = chat
-short   = beep_in_call
-meeting = chat_meeting
-
-[definition chat_fg]
-long    = chat_fg
-short   = chat_fg
-
-[definition notifier]
-long    = notifier
-short   = notifier
-
-[definition query]
-long    = query
-short   = query
-
-[definition pin_query]
-long    = pin_query
-short   = pin_query
-
-[definition battery_low]
-long    = battery_low
-short   = battery_low_short
-
-[definition recharge_battery]
-long    = recharge_battery
-short   = recharge_battery_short
-
-[definition charging_started]
-long    = charging_started
-short   = charging_started
-
-[definition wrong_charger]
-long    = wrong_charger
-short   = wrong_charger
-
-[definition information_strong]
-long    = information_strong
-short   = information_strong
-
-[definition information_snd]
-long    = information_sound
-short   = information_sound
-
-[definition information_tacticon]
-long    = information_tacticon
-short   = information_tacticon
-
-[definition warning_strong]
-long    = warning_strong
-short   = warning_strong
-
-[definition warning_snd]
-long    = warning_sound
-short   = warning_sound
-
-[definition warning_tacticon]
-long    = warning_tacticon
-short   = warning_tacticon
-
-[definition missedcall]
-long    = notifier
-short   = notifier
-
-[definition accessory_connected]
-long    = accessory_connected
-short   = accessory_connected
-
-[definition accessory_disconnected]
-long    = accessory_disconnected
-short   = accessory_disconnected
-
-#### event specifies what to do when it is triggered. Each prototype
-#### needs to have an unique name.
-
-[event base]
-abstract		= true
-audio_enabled           = true
-vibration_enabled       = true
-led_enabled             = false
-allow_custom            = true
-
-[event ringtone@base]
-audio_repeat            = true
-sound                   = profile:ringing.alert.tone@general;profile:ringing.alert.tone@fallback
-volume                  = profile:ringing.alert.volume
-event_id                = phone-incoming-call
-vibration               = profile:ringing.alert.pattern@fallback;internal:4
-lookup_pattern          = true
-
-[event voip_ringtone@ringtone]
-sound                   = profile:voip.alert.tone@general;profile:voip.alert.tone@fallback
-
-[event ringtone_meeting@ringtone]
-disallow_override       = true
-audio_repeat            = false
-sound                   = filename:/usr/share/sounds/ring-tones/Beep.aac
-volume                  = profile:ringing.alert.volume
-event_id                = phone-incoming-call
-vibration               = filename:/usr/share/sounds/vibra/tct_small_alert.ivt
-allow_custom            = false
-
-[event knocking]
-audio_tonegen_enabled   = true
-audio_tonegen_pattern   = 79
-allow_custom            = false
-
-[event clock@base]
-audio_repeat            = true
-max_timeout             = 60000
-silent_enabled          = true
-sound                   = profile:clock.alert.tone@general;profile:clock.alert.tone@fallback
-volume                  = linear:10;100;15
-event_id                = alarm-clock-elapsed
-vibration               = profile:clock.alert.pattern@fallback;internal:4
-
-[event calendar@base]
-audio_repeat            = false
-sound                   = profile:calendar.alert.tone@general;profile:calendar.alert.tone@fallback
-volume                  = profile:ringing.alert.volume
-event_id                = alarm-clock-elapsed
-vibration               = profile:calendar.alert.pattern@fallback;internal:4
-
-[event calendar_meeting@calendar]
-disallow_override       = true
-sound                   = filename:/usr/share/sounds/ring-tones/Beep.aac
-vibration               = filename:/usr/share/sounds/vibra/tct_small_alert.ivt
-allow_custom            = false
-
-[event event@base]
-abstract                = true
-event_id                = message-new-email
-volume                  = profile:ringing.alert.volume
-led_enabled             = true
-led_pattern             = PatternCommunication
-
-[event sms@event]
-sound                   = profile:sms.alert.tone@general;profile:sms.alert.tone@fallback
-vibration               = profile:sms.alert.pattern@fallback;internal:10
-
-[event sms_meeting@sms]
-disallow_override       = true
-sound                   = filename:/usr/share/sounds/ring-tones/Beep.aac
-vibration               = filename:/usr/share/sounds/vibra/tct_small_alert.ivt
-allow_custom            = false
-
-[event email@event]
-sound                   = profile:email.alert.tone@general;profile:email.alert.tone@fallback
-vibration               = profile:email.alert.pattern@fallback;internal:10
-
-[event email_meeting@sms]
-sound                   = filename:/usr/share/sounds/ring-tones/Beep.aac
-allow_custom            = false
-vibration               = filename:/usr/share/sounds/vibra/tct_small_alert.ivt
-
-[event chat@event]
-sound                   = profile:im.alert.tone@general;profile:im.alert.tone@fallback
-vibration               = profile:im.alert.pattern@fallback;internal:10
-
-[event chat_meeting@sms]
-sound                   = filename:/usr/share/sounds/ring-tones/Beep.aac
-allow_custom            = false
-vibration               = filename:/usr/share/sounds/vibra/tct_small_alert.ivt
-
-[event sms_fg]
-allow_custom            = false
-audio_enabled           = true
-sound                   = filename:/usr/share/sounds/ui-tones/snd_message_fg.wav
-event_id                = message-new-email
-volume                  = profile:ringing.alert.volume
-vibration_enabled       = true
-vibration               = filename:/usr/share/sounds/vibra/tct_small_alert.ivt
-
-[event chat_fg]
-allow_custom            = false
-audio_enabled           = true
-sound                   = filename:/usr/share/sounds/ui-tones/snd_chat_fg.wav
-event_id                = message-new-email
-volume                  = profile:ringing.alert.volume
-vibration_enabled       = true
-vibration               = filename:/usr/share/sounds/vibra/tct_small_alert.ivt
-
-[event alarm_in_call]
-allow_custom            = false
-audio_enabled           = true
-sound                   = filename:/usr/share/sounds/ui-tones/snd_in_call_beep.wav
-event_id                = event-in-call
-volume                  = profile:ringing.alert.volume
-vibration_enabled       = true
-vibration               = filename:/usr/share/sounds/vibra/tct_small_alert.ivt
-
-[event sms_in_call]
-allow_custom            = false
-audio_enabled           = true
-sound                   = filename:/usr/share/sounds/ui-tones/snd_message_in_call.wav
-event_id                = event-in-call
-volume                  = profile:ringing.alert.volume
-vibration_enabled       = true
-vibration               = filename:/usr/share/sounds/vibra/tct_small_alert.ivt
-
-[event beep_in_call]
-allow_custom            = false
-audio_enabled           = true
-sound                   = filename:/usr/share/sounds/ui-tones/snd_default_beep.wav
-event_id                = event-in-call
-volume                  = profile:ringing.alert.volume
-vibration_enabled       = true
-vibration               = filename:/usr/share/sounds/vibra/tct_small_alert.ivt
-
-[event notifier]
-led_enabled             = true
-led_pattern             = PatternCommunication
-
-[event query]
-audio_enabled           = true
-allow_custom            = false
-sound                   = filename:/usr/share/sounds/ui-tones/snd_query.wav
-volume                  = profile:system.sound.level
-
-[event pin_query]
-vibration_enabled       = true
-vibration               = filename:/usr/share/sounds/vibra/tct_pin_query.ivt
-
-[event battery_low@base]
-allow_custom            = false
-sound                   = filename:/usr/share/sounds/ui-tones/snd_battery_low.wav
-vibration               = filename:/usr/share/sounds/vibra/tct_battery_low.ivt
-event_id                = event-in-call
-volume                  = profile:system.sound.level
-
-[event battery_low_short@battery_low]
-vibration               = filename:/usr/share/sounds/vibra/tct_small_alert.ivt
-event_id                = event-in-call
-
-[event recharge_battery@base]
-allow_custom            = false
-sound                   = filename:/usr/share/sounds/ui-tones/snd_recharge_battery.wav
-vibration               = filename:/usr/share/sounds/vibra/tct_recharge_battery.ivt
-event_id                = event-in-call
-volume                  = profile:system.sound.level
-
-[event recharge_battery_short@recharge_battery]
-vibration               = filename:/usr/share/sounds/vibra/tct_small_alert.ivt
-event_id                = event-in-call
-
-[event charging_started@base]
-allow_custom            = false
-event_id                = message-new-email
-vibration               = filename:/usr/share/sounds/vibra/tct_charging_started.ivt
-backlight_enabled       = true
-volume                  = profile:system.sound.level
-
-[event wrong_charger@base]
-allow_custom            = false
-sound                   = filename:/usr/share/sounds/ui-tones/snd_warning.wav
-vibration               = filename:/usr/share/sounds/vibra/tct_warning.ivt
-event_id                = message-new-email
-volume                  = profile:system.sound.level
-
-[event accessory_connected]
-audio_enabled           = true
-allow_custom            = false
-sound                   = filename:/usr/share/sounds/ui-tones/snd_accessory_connected.wav
-volume                  = profile:system.sound.level
-backlight_enabled       = true
-
-[event accessory_disconnected]
-audio_enabled           = true
-allow_custom            = false
-sound                   = filename:/usr/share/sounds/ui-tones/snd_accessory_disconnected.wav
-volume                  = profile:system.sound.level
-
-[event information_sound]
-allow_custom            = false
-audio_enabled           = true
-sound                   = filename:/usr/share/sounds/ui-tones/snd_information.wav
-event_id                = message-new-email
-volume                  = profile:system.sound.level
-
-[event information_strong@information_sound]
-vibration_enabled       = true
-vibration               = filename:/usr/share/sounds/vibra/tct_information_strong.ivt
-
-[event information_tacticon]
-allow_custom            = false
-event_id                = message-new-email
-vibration_enabled       = true
-vibration               = filename:/usr/share/sounds/vibra/tct_information.ivt
-
-[event warning_sound]
-allow_custom            = false
-audio_enabled           = true
-sound                   = filename:/usr/share/sounds/ui-tones/snd_warning.wav
-event_id                = message-new-email
-volume                  = profile:system.sound.level
-
-[event warning_strong@warning_sound]
-vibration_enabled       = true
-vibration               = filename:/usr/share/sounds/vibra/tct_warning_strong.ivt
-
-[event warning_tacticon]
-allow_custom            = false
-event_id                = message-new-email
-vibration_enabled       = true
-vibration               = filename:/usr/share/sounds/vibra/tct_warning.ivt
-=======
 plugins = dbus;transform;resource;profile;streamrestore;tonegen;immvibe;mce;gst
 sink-order = gst;immvibe
 
@@ -356,5 +7,4 @@
 mce.backlight_on = BOOLEAN
 immvibe.lookup   = BOOLEAN
 tonegen.pattern  = INTEGER
-tonegen.volume   = INTEGER
->>>>>>> de0dab2c
+tonegen.volume   = INTEGER